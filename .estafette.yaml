--- conflicted
+++ resolved
@@ -10,41 +10,24 @@
 
 version:
   semver:
-<<<<<<< HEAD
-    major: 0
-    minor: 1
-    releaseBranch: main
-=======
     major: 1
     minor: 0
     patch: 0
     labelTemplate: '{{branch}}-{{auto}}'
     releaseBranch: 1.0.0
->>>>>>> c5180ed2
 
 triggers:
 - pipeline:
     name: github.com/estafette/estafette-ci-db-migrator
-    branch: master
+    branch: main
   builds:
-    branch: master
+    branch: main
 
 stages:
-<<<<<<< HEAD
-  build:
-    image: golang:1.16.0-alpine
-    env:
-      CGO_ENABLED: 0
-      GOOS: linux
-      GOGC: off
-    commands:
-    - go test -short ./...
-    - go build -a -installsuffix cgo -ldflags "-X main.appgroup=${ESTAFETTE_LABEL_APP_GROUP} -X main.app=${ESTAFETTE_GIT_NAME} -X main.version=${ESTAFETTE_BUILD_VERSION} -X main.revision=${ESTAFETTE_GIT_REVISION} -X main.branch=${ESTAFETTE_GIT_BRANCH} -X main.buildDate=${ESTAFETTE_BUILD_DATETIME}" -o ./publish/${ESTAFETTE_GIT_NAME} .
-=======
   build-lint-and-package:
     parallelStages:
       build:
-        image: golang:1.15.0-alpine3.12
+        image: golang:1.16.0-alpine
         env:
           CGO_ENABLED: 0
           GOOS: linux
@@ -52,7 +35,7 @@
         commands:
         - go test -short ./...
         - go build -a -installsuffix cgo -ldflags "-X main.appgroup=${ESTAFETTE_LABEL_APP_GROUP} -X main.app=${ESTAFETTE_GIT_NAME} -X main.version=${ESTAFETTE_BUILD_VERSION} -X main.revision=${ESTAFETTE_GIT_REVISION} -X main.branch=${ESTAFETTE_GIT_BRANCH} -X main.buildDate=${ESTAFETTE_BUILD_DATETIME}" -o ./publish/${ESTAFETTE_GIT_NAME} .
-    
+
       lint-helm-chart:
         image: extensions/helm:dev
         action: lint
@@ -60,7 +43,6 @@
       package-helm-chart:
         image: extensions/helm:dev
         action: package
->>>>>>> c5180ed2
 
   integration-tests-prepare:
     services:
@@ -135,10 +117,11 @@
   test-helm-chart:
     services:
     - name: kubernetes
-      image: bsycorp/kind:latest-1.12
+      image: bsycorp/kind:latest-1.19
       readiness:
         path: /kubernetes-ready
         port: 10080
+        timeoutSeconds: 120
     image: extensions/helm:dev
     action: test
     values: |-
@@ -155,11 +138,12 @@
   clone-charts-repo:
     image: extensions/git-clone:dev
     repo: helm-charts
-    branch: master
+    branch: main
 
   publish-helm-chart:
     image: extensions/helm:dev
     action: publish
+    repoBranch: main
 
   slack-notify:
     image: extensions/slack-build-status:dev
@@ -309,11 +293,12 @@
       clone-charts-repo:
         image: extensions/git-clone:dev
         repo: helm-charts
-        branch: master
+        branch: main
 
       purge-prerelease-helm-charts:
         image: extensions/helm:dev
         action: purge
+        repoBranch: main
 
       create-github-release:
         image: extensions/github-release:dev
